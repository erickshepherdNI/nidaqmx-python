"""Fixtures used in the DAQmx tests."""

from __future__ import annotations

import contextlib
import json
import pathlib
from concurrent.futures import ThreadPoolExecutor
from contextlib import ExitStack
from enum import Enum
<<<<<<< HEAD
from typing import Generator, List, Callable
=======
from typing import TYPE_CHECKING, Generator, List
>>>>>>> 023f5bc9

import pytest

import nidaqmx.system
from nidaqmx._base_interpreter import BaseInterpreter
from nidaqmx.constants import ProductCategory, UsageTypeAI

try:
    import grpc

    from tests._grpc_utils import GrpcServerProcess
except ImportError:
    grpc = None  # type: ignore

if TYPE_CHECKING:
    # Not public yet: https://github.com/pytest-dev/pytest/issues/7469
    import _pytest.mark.structures


class Error(Exception):
    """Base error class."""

    pass


class NoFixtureDetectedError(Error):
    """Custom error class when no fixtures are available."""

    pass


class DeviceType(Enum):
    """Device Type."""

    ANY = (-1,)
    REAL = (0,)
    SIMULATED = 1


class SamplingType(Enum):
    """Sampling Type."""

    ANY = -1
    MULTIPLEXED = 0
    SIMULTANEOUS = 1


def pytest_generate_tests(metafunc: pytest.Metafunc) -> None:
    """Parametrizes the "init_kwargs" fixture by examining the the markers set for a test.

    This is used to decide if tests for gRPC or Library interpreters should be run.
    This is done based on the custom markers @pytest.mark.grpc_only and @pytest.mark.library_only.
    """
    if "init_kwargs" in metafunc.fixturenames:
        # fixtures can't be parametrized more than once. this approach prevents exclusive
        # markers from being set on the same test

        grpc_only = metafunc.definition.get_closest_marker("grpc_only")
        library_only = metafunc.definition.get_closest_marker("library_only")
        params: List[_pytest.mark.structures.ParameterSet] = []

        if not grpc_only:
            library_marks: List[pytest.MarkDecorator] = []
            library_skip = metafunc.definition.get_closest_marker("library_skip")
            if library_skip:
                library_marks.append(pytest.mark.skip(*library_skip.args, **library_skip.kwargs))
            library_xfail = metafunc.definition.get_closest_marker("library_xfail")
            if library_xfail:
                library_marks.append(pytest.mark.xfail(*library_xfail.args, **library_xfail.kwargs))
            params.append(pytest.param("library_init_kwargs", marks=library_marks))

        if not library_only:
            grpc_marks: List[pytest.MarkDecorator] = []
            grpc_skip = metafunc.definition.get_closest_marker("grpc_skip")
            if grpc_skip:
                grpc_marks.append(pytest.mark.skip(*grpc_skip.args, **grpc_skip.kwargs))
            grpc_xfail = metafunc.definition.get_closest_marker("grpc_xfail")
            if grpc_xfail:
                grpc_marks.append(pytest.mark.xfail(*grpc_xfail.args, **grpc_xfail.kwargs))
            params.append(pytest.param("grpc_init_kwargs", marks=grpc_marks))

        metafunc.parametrize("init_kwargs", params, indirect=True)


@pytest.fixture(scope="function")
def system(init_kwargs) -> nidaqmx.system.System:
    """Gets system instance based on the grpc options."""
    if "grpc_options" in init_kwargs:
        return nidaqmx.system.System.remote(**init_kwargs)
    else:
        return nidaqmx.system.System.local(**init_kwargs)


def _x_series_device(
    device_type: DeviceType,
    system: nidaqmx.system.System,
    sampling_type: SamplingType = SamplingType.ANY,
) -> nidaqmx.system.Device:
    for device in system.devices:
        device_type_match = (
            device_type == DeviceType.ANY
            or (device_type == DeviceType.REAL and not device.is_simulated)
            or (device_type == DeviceType.SIMULATED and device.is_simulated)
        )
        device_type_match = device_type_match and (
            sampling_type == SamplingType.ANY
            or (
                sampling_type == SamplingType.MULTIPLEXED
                and not device.ai_simultaneous_sampling_supported
            )
            or (
                sampling_type == SamplingType.SIMULTANEOUS
                and device.ai_simultaneous_sampling_supported
            )
        )
        if (
            device_type_match
            and device.product_category == ProductCategory.X_SERIES_DAQ
            and len(device.ao_physical_chans) >= 2
            and len(device.ai_physical_chans) >= 4
            and len(device.do_lines) >= 8
            and len(device.di_lines) == len(device.do_lines)
            and len(device.ci_physical_chans) >= 4
        ):
            return device

    pytest.skip(
        "Could not detect a device that meets the requirements to be an X Series fixture of type "
        f"{device_type} with {sampling_type} sampling. Cannot proceed to run tests. Import the NI "
        "MAX configuration file located at nidaqmx\\tests\\max_config\\nidaqmxMaxConfig.ini to "
        "create these devices."
    )


def _device_by_product_type(
    product_type: str, device_type: DeviceType, system: nidaqmx.system.System
) -> nidaqmx.system.Device:
    for device in system.devices:
        device_type_match = (
            device_type == DeviceType.ANY
            or (device_type == DeviceType.REAL and not device.is_simulated)
            or (device_type == DeviceType.SIMULATED and device.is_simulated)
        )
        if device_type_match and device.product_type == product_type:
            return device

    pytest.skip(
        f"Could not detect a {product_type} device that meets the requirements to be of type "
        f"{device_type}. Cannot proceed to run tests. Import the NI MAX configuration file located "
        "at nidaqmx\\tests\\max_config\\nidaqmxMaxConfig.ini to create these devices."
    )


def _cdaq_module_by_product_type(
    product_type: str, cdaq_chassis: nidaqmx.system.Device
) -> nidaqmx.system.Device:
    for module in cdaq_chassis.chassis_module_devices:
        if module.product_type == product_type:
            return module

    pytest.skip(
        f"Could not detect a {product_type} device within {cdaq_chassis.name}. "
        "Cannot proceed to run tests. Import the NI MAX configuration file located at "
        "nidaqmx\\tests\\max_config\\nidaqmxMaxConfig.ini to create these devices."
    )


@pytest.fixture(scope="function")
def real_x_series_device(system: nidaqmx.system.System) -> nidaqmx.system.Device:
    """Gets real X Series device information."""
    return _x_series_device(DeviceType.REAL, system)


@pytest.fixture(scope="function")
def real_x_series_multiplexed_device(system: nidaqmx.system.System) -> nidaqmx.system.Device:
    """Gets device information for a real X Series device with multiplexed sampling."""
    return _x_series_device(DeviceType.REAL, system, sampling_type=SamplingType.MULTIPLEXED)


@pytest.fixture(scope="function")
def sim_6363_device(system: nidaqmx.system.System) -> nidaqmx.system.Device:
    """Gets simulated 6363 device information."""
    return _device_by_product_type("PCIe-6363", DeviceType.SIMULATED, system)


@pytest.fixture(scope="function")
def sim_9189_device(system: nidaqmx.system.System) -> nidaqmx.system.Device:
    """Gets simulated 9185 device information."""
    return _device_by_product_type("cDAQ-9189", DeviceType.SIMULATED, system)


@pytest.fixture(scope="function")
def sim_time_aware_9215_device(sim_9189_device: nidaqmx.system.Device) -> nidaqmx.system.Device:
    """Gets device information for a simulated 9215 device within a 9185."""
    return _cdaq_module_by_product_type("NI 9215", sim_9189_device)


@pytest.fixture(scope="function")
def sim_9263_device(sim_9189_device: nidaqmx.system.Device) -> nidaqmx.system.Device:
    """Gets device information for a simulated 9263 device within a 9185."""
    return _cdaq_module_by_product_type("NI 9263", sim_9189_device)


@pytest.fixture(scope="function")
def sim_9401_device(sim_9189_device: nidaqmx.system.Device) -> nidaqmx.system.Device:
    """Gets device information for a simulated 9401 device within a 9185."""
    return _cdaq_module_by_product_type("NI 9401", sim_9189_device)


@pytest.fixture(scope="function")
def sim_9775_device(sim_9189_device: nidaqmx.system.Device) -> nidaqmx.system.Device:
    """Gets device information for a simulated 9775 device within a 9185."""
    return _cdaq_module_by_product_type("NI 9775", sim_9189_device)


@pytest.fixture(scope="function")
def sim_ts_chassis(system: nidaqmx.system.System) -> nidaqmx.system.Device:
    """Gets simulated TestScale chassis information."""
    # Prefer tsChassisTester if available so that multi-module tests will use
    # modules from the same chassis.
    if "tsChassisTester" in system.devices:
        return system.devices["tsChassisTester"]

    for device in system.devices:
        if device.is_simulated and device.product_category == ProductCategory.TEST_SCALE_CHASSIS:
            return device

    pytest.skip(
        "Could not detect a device that meets the requirements to be a TestScale simulated chassis. "
        "Cannot proceed to run tests. Import the NI MAX configuration file located at "
        "nidaqmx\\tests\\max_config\\nidaqmxMaxConfig.ini to create these devices."
    )


@pytest.fixture(scope="function")
def sim_ts_power_device(sim_ts_chassis: nidaqmx.system.Device) -> nidaqmx.system.Device:
    """Gets simulated power device information."""
    for device in sim_ts_chassis.chassis_module_devices:
        if (
            device.is_simulated
            and device.product_category == ProductCategory.TEST_SCALE_MODULE
            and UsageTypeAI.POWER in device.ai_meas_types
        ):
            return device

    pytest.skip(
        "Could not detect a device that meets the requirements to be a TestScale simulated power device. "
        "Cannot proceed to run tests. Import the NI MAX configuration file located at "
        "nidaqmx\\tests\\max_config\\nidaqmxMaxConfig.ini to create these devices."
    )


@pytest.fixture(scope="function")
def sim_ts_voltage_device(sim_ts_chassis: nidaqmx.system.Device) -> nidaqmx.system.Device:
    """Gets simulated voltage device information."""
    for device in sim_ts_chassis.chassis_module_devices:
        if (
            device.is_simulated
            and device.product_category == ProductCategory.TEST_SCALE_MODULE
            and UsageTypeAI.VOLTAGE in device.ai_meas_types
        ):
            return device

    pytest.skip(
        "Could not detect a device that meets the requirements to be a TestScale simulated voltage device. "
        "Cannot proceed to run tests. Import the NI MAX configuration file located at "
        "nidaqmx\\tests\\max_config\\nidaqmxMaxConfig.ini to create these devices."
    )


@pytest.fixture(scope="function")
def sim_ts_power_devices(sim_ts_chassis: nidaqmx.system.Device) -> List[nidaqmx.system.Device]:
    """Gets simulated power devices information."""
    devices = []
    for device in sim_ts_chassis.chassis_module_devices:
        if (
            device.is_simulated
            and device.product_category == ProductCategory.TEST_SCALE_MODULE
            and UsageTypeAI.POWER in device.ai_meas_types
        ):
            devices.append(device)
            if len(devices) == 2:
                return devices

    pytest.skip(
        "Could not detect two or more devices that meets the requirements to be a TestScale simulated power "
        "device. Cannot proceed to run tests. Import the NI MAX configuration file located at "
        "nidaqmx\\tests\\max_config\\nidaqmxMaxConfig.ini to create these devices."
    )


@pytest.fixture(scope="function")
def sim_charge_device(system: nidaqmx.system.System) -> nidaqmx.system.Device:
    """Gets a simulated 4480."""
    return _device_by_product_type("PXIe-4480", DeviceType.SIMULATED, system)


@pytest.fixture(scope="function")
def sim_dsa_device(system: nidaqmx.system.System) -> nidaqmx.system.Device:
    """Gets a simulated 4466."""
    return _device_by_product_type("PXIe-4466", DeviceType.SIMULATED, system)


@pytest.fixture(scope="function")
def sim_dmm_device(system: nidaqmx.system.System) -> nidaqmx.system.Device:
    """Gets a simulated myDAQ."""
    return _device_by_product_type("NI myDAQ", DeviceType.SIMULATED, system)


@pytest.fixture(scope="function")
def sim_bridge_device(system: nidaqmx.system.System) -> nidaqmx.system.Device:
    """Gets a simulated 4431."""
    return _device_by_product_type("PXIe-4331", DeviceType.SIMULATED, system)


@pytest.fixture(scope="function")
def sim_position_device(system: nidaqmx.system.System) -> nidaqmx.system.Device:
    """Gets a simulated 4340."""
    return _device_by_product_type("PXIe-4340", DeviceType.SIMULATED, system)


@pytest.fixture(scope="function")
def sim_temperature_device(system: nidaqmx.system.System) -> nidaqmx.system.Device:
    """Gets a simulated 4353."""
    return _device_by_product_type("PXIe-4353", DeviceType.SIMULATED, system)


@pytest.fixture(scope="function")
def sim_velocity_device(system: nidaqmx.system.System) -> nidaqmx.system.Device:
    """Gets a simulated 9361."""
    return _device_by_product_type("NI 9361", DeviceType.SIMULATED, system)


@pytest.fixture(scope="function")
def multi_threading_test_devices(system: nidaqmx.system.System) -> List[nidaqmx.system.Device]:
    """Gets multi threading test devices information."""
    devices = []
    for device in system.devices:
        if (
            device.is_simulated
            and device.product_category == ProductCategory.X_SERIES_DAQ
            and len(device.ai_physical_chans) >= 1
        ):
            devices.append(device)
            if len(devices) == 4:
                return devices

    pytest.skip(
        "Could not detect 4 simulated X Series devices for multithreading tests.  Cannot proceed "
        "to run tests. Import the NI MAX configuration file located at "
        "nidaqmx\\tests\\max_config\\nidaqmxMaxConfig.ini to create these devices."
    )


@pytest.fixture(scope="function")
def device(request, system: nidaqmx.system.System) -> nidaqmx.system.Device:
    """Gets the device information based on the device name."""
    device_name = _get_marker_value(request, "device_name")
    for device in system.devices:
        if device.name == device_name:
            return device

    pytest.skip(
        "Could not detect a device that has the given name. Cannot proceed to run tests. "
        "Import the NI MAX configuration file located at "
        "nidaqmx\\tests\\max_config\\nidaqmxMaxConfig.ini to create these devices."
    )


@pytest.fixture(scope="session")
def test_assets_directory() -> pathlib.Path:
    """Gets path to test_assets directory."""
    return pathlib.Path(__file__).parent / "test_assets"


@pytest.fixture
def temp_directory(tmp_path: pathlib.Path) -> pathlib.Path:
    """Create a temp directory to store discovery service key and registration files."""
    discovery_service_temp_path = tmp_path / "disc_temp"
    discovery_service_temp_path.mkdir()
    return discovery_service_temp_path


@pytest.fixture(scope="session")
def grpc_server_process() -> Generator[GrpcServerProcess, None, None]:
    """Gets the grpc server process."""
    if grpc is None:
        pytest.skip("The grpc module is not available.")
    with GrpcServerProcess() as proc:
        yield proc

@pytest.fixture(scope="function")
def generate_grpc_server_process(temp_directory: pathlib.Path) -> Generator[Callable[[], GrpcServerProcess], None, None]:
    if grpc is None:
        pytest.skip("The grpc module is not available.")
    with ExitStack() as stack:
        def create_grpc_server_process(port=31763) -> GrpcServerProcess:
            config_file_content = {
                "address": "[::1]",
                "port": port,
                "security": {
                    "server_cert": "",
                    "server_key": "",
                    "root_cert": ""
                }
            }
            temp_config_file_path = temp_directory / "temp_config.json"
            temp_config_file_path.write_text(json.dumps(config_file_content))
            return stack.enter_context(GrpcServerProcess(temp_config_file_path))
        yield create_grpc_server_process

@pytest.fixture(scope="function")
def grpc_channel(request: pytest.FixtureRequest) -> grpc.Channel:
    """Gets a gRPC channel."""
    if request.node.get_closest_marker("temporary_grpc_channel") is not None:
        return request.getfixturevalue("temporary_grpc_channel")
    else:
        return request.getfixturevalue("shared_grpc_channel")


@pytest.fixture(scope="session")
def shared_grpc_channel(
    grpc_server_process: GrpcServerProcess,
) -> Generator[grpc.Channel, None, None]:
    """Gets the shared gRPC channel."""
    with grpc.insecure_channel(f"localhost:{grpc_server_process.server_port}") as channel:
        yield channel


@pytest.fixture(scope="function")
def temporary_grpc_channel(
    request: pytest.FixtureRequest, grpc_server_process: GrpcServerProcess
) -> Generator[grpc.Channel, None, None]:
    """Gets a temporary gRPC channel (not shared with other tests)."""
    marker = request.node.get_closest_marker("temporary_grpc_channel")
    options = marker.kwargs.get("options", None)
    with grpc.insecure_channel(f"localhost:{grpc_server_process.server_port}", options) as channel:
        yield channel


@pytest.fixture(scope="function")
def grpc_init_kwargs(request: pytest.FixtureRequest, grpc_channel: grpc.Channel) -> dict:
    """Gets the keyword arguments required for creating the gRPC interpreter."""
    session_name = _get_marker_value(request, "grpc_session_name", "")
    initialization_behavior = _get_marker_value(
        request, "grpc_session_initialization_behavior", nidaqmx.SessionInitializationBehavior.AUTO
    )
    grpc_options = nidaqmx.GrpcSessionOptions(
        grpc_channel=grpc_channel,
        session_name=session_name,
        initialization_behavior=initialization_behavior,
    )
    return {"grpc_options": grpc_options}


@pytest.fixture(scope="function")
def library_init_kwargs():
    """Gets the keyword arguments required for creating the library interpreter."""
    return {}


@pytest.fixture(scope="function")
def init_kwargs(request):
    """Gets the keyword arguments to create a nidaqmx session."""
    return request.getfixturevalue(request.param)


@pytest.fixture(scope="function")
def task(request, generate_task):
    """Gets a task instance.

    The closure of task objects will be done by this fixture once the test is complete.
    This fixture owns the task. Do not use it for test cases that destroy the task, or else you
    may get double-close warnings.
    """
    new_task_name = _get_marker_value(request, "new_task_name", "")
    return generate_task(task_name=new_task_name)


@pytest.fixture(scope="function")
def generate_task(init_kwargs):
    """Gets a factory function which can be used to generate new tasks.

    The closure of task objects will be done by this fixture once the test is complete.
    This fixture owns the task. Do not use it for test cases that destroy the task, or else you
    may get double-close warnings.
    """
    with contextlib.ExitStack() as stack:

        def _create_task(task_name=""):
            return stack.enter_context(nidaqmx.Task(new_task_name=task_name, **init_kwargs))

        yield _create_task


@pytest.fixture(scope="function")
def persisted_task(request, system: nidaqmx.system.System):
    """Gets the persisted task based on the task name."""
    task_name = _get_marker_value(request, "task_name")

    if task_name in system.tasks.task_names:
        return system.tasks[task_name]

    pytest.skip(
        "Could not detect a persisted task that has the given name."
        "Cannot proceed to run tests. Import the NI MAX configuration file located at "
        "nidaqmx\\tests\\max_config\\nidaqmxMaxConfig.ini to create the required tasks."
    )


@pytest.fixture(scope="function")
def persisted_scale(request, system: nidaqmx.system.System):
    """Gets the persisted scale based on the scale name."""
    scale_name = _get_marker_value(request, "scale_name")
    if scale_name in system.scales:
        return system.scales[scale_name]
    pytest.skip(
        "Could not detect a persisted scale with the requested scale name.  Cannot proceed "
        "to run tests. Import the NI MAX configuration file located at "
        "nidaqmx\\tests\\max_config\\nidaqmxMaxConfig.ini to create the required scales."
    )


@pytest.fixture(scope="function")
def persisted_channel(request, system: nidaqmx.system.System):
    """Gets the persisted channel based on the channel name."""
    channel_name = _get_marker_value(request, "channel_name")

    if channel_name in system.global_channels.global_channel_names:
        return system.global_channels[channel_name]

    pytest.skip(
        "Could not detect a global channel that has the given name."
        "Cannot proceed to run tests. Import the NI MAX configuration file located at "
        "nidaqmx\\tests\\max_config\\nidaqmxMaxConfig.ini to create the required channels."
    )


@pytest.fixture(scope="function")
def watchdog_task(request, sim_6363_device, generate_watchdog_task) -> nidaqmx.system.WatchdogTask:
    """Gets a watchdog task instance."""
    # set default values used for the initialization of the task.
    device_name = _get_marker_value(request, "device_name", sim_6363_device.name)
    timeout = _get_marker_value(request, "timeout", 0.5)

    return generate_watchdog_task(device_name=device_name, timeout=timeout)


@pytest.fixture(scope="function")
def generate_watchdog_task(init_kwargs):
    """Gets a factory function which can be used to generate new watchdog tasks.

    The closure of task objects will be done by this fixture once the test is complete.
    This fixture owns the task. Do not use it for test cases that destroy the task, or else you
    may get double-close warnings.
    """
    with contextlib.ExitStack() as stack:

        def _create_task(device_name, task_name="", timeout=0.5):
            return stack.enter_context(
                nidaqmx.system.WatchdogTask(device_name, task_name, timeout, **init_kwargs)
            )

        yield _create_task


def _get_marker_value(request, marker_name, default=None):
    """Gets the value of a pytest marker based on the marker name."""
    marker_value = default
    for marker in request.node.iter_markers():
        if marker.name == marker_name:  # only look at markers with valid argument name
            marker_value = marker.args[0]  # assume single parameter in marker

    return marker_value


@pytest.fixture(scope="function")
def thread_pool_executor() -> Generator[ThreadPoolExecutor, None, None]:
    """Creates a thread pool executor.

    When the test completes, this fixture shuts down the thread pool executor. If any futures are
    still running at this time, shutting down the thread pool executor will wait for them to
    complete.
    """
    with ThreadPoolExecutor() as executor:
        yield executor


@pytest.fixture
def interpreter(system: nidaqmx.system.System) -> BaseInterpreter:
    """Gets an interpreter."""
    return system._interpreter


@pytest.fixture
def teds_assets_directory(test_assets_directory: pathlib.Path) -> pathlib.Path:
    """Returns the path to TEDS assets."""
    return test_assets_directory / "teds"


@pytest.fixture
def voltage_teds_file_path(teds_assets_directory: pathlib.Path) -> pathlib.Path:
    """Returns a TEDS file path."""
    return teds_assets_directory / "Voltage.ted"


@pytest.fixture
def accelerometer_teds_file_path(teds_assets_directory: pathlib.Path) -> pathlib.Path:
    """Returns a TEDS file path."""
    return teds_assets_directory / "Accelerometer.ted"


@pytest.fixture
def bridge_teds_file_path(teds_assets_directory: pathlib.Path) -> pathlib.Path:
    """Returns a TEDS file path."""
    # Our normal bridge sensor TEDS file is incompatible with most devices. It
    # has a 1ohm bridge resistance.
    return teds_assets_directory / "forcebridge.ted"


@pytest.fixture
def force_bridge_teds_file_path(teds_assets_directory: pathlib.Path) -> pathlib.Path:
    """Returns a TEDS file path."""
    return teds_assets_directory / "forcebridge.ted"


@pytest.fixture
def current_teds_file_path(teds_assets_directory: pathlib.Path) -> pathlib.Path:
    """Returns a TEDS file path."""
    return teds_assets_directory / "Current.ted"


@pytest.fixture
def force_iepe_teds_file_path(teds_assets_directory: pathlib.Path) -> pathlib.Path:
    """Returns a TEDS file path."""
    return teds_assets_directory / "ForceSensor.ted"


@pytest.fixture
def microphone_teds_file_path(teds_assets_directory: pathlib.Path) -> pathlib.Path:
    """Returns a TEDS file path."""
    return teds_assets_directory / "Microphone.ted"


@pytest.fixture
def lvdt_teds_file_path(teds_assets_directory: pathlib.Path) -> pathlib.Path:
    """Returns a TEDS file path."""
    return teds_assets_directory / "LVDT.ted"


@pytest.fixture
def rvdt_teds_file_path(teds_assets_directory: pathlib.Path) -> pathlib.Path:
    """Returns a TEDS file path."""
    return teds_assets_directory / "RVDT.ted"


@pytest.fixture
def pressure_bridge_teds_file_path(teds_assets_directory: pathlib.Path) -> pathlib.Path:
    """Returns a TEDS file path."""
    return teds_assets_directory / "pressurebridge.ted"


@pytest.fixture
def torque_bridge_teds_file_path(teds_assets_directory: pathlib.Path) -> pathlib.Path:
    """Returns a TEDS file path."""
    return teds_assets_directory / "torquebridge.ted"


@pytest.fixture
def resistance_teds_file_path(teds_assets_directory: pathlib.Path) -> pathlib.Path:
    """Returns a TEDS file path."""
    return teds_assets_directory / "Resistance.ted"


@pytest.fixture
def rtd_teds_file_path(teds_assets_directory: pathlib.Path) -> pathlib.Path:
    """Returns a TEDS file path."""
    return teds_assets_directory / "TempRTD.ted"


@pytest.fixture
def strain_gage_teds_file_path(teds_assets_directory: pathlib.Path) -> pathlib.Path:
    """Returns a TEDS file path."""
    return teds_assets_directory / "StrainGage.ted"


@pytest.fixture
def thermocouple_teds_file_path(teds_assets_directory: pathlib.Path) -> pathlib.Path:
    """Returns a TEDS file path."""
    return teds_assets_directory / "TempTC.ted"


@pytest.fixture
def thermistor_iex_teds_file_path(teds_assets_directory: pathlib.Path) -> pathlib.Path:
    """Returns a TEDS file path."""
    return teds_assets_directory / "ThermistorIex.ted"


@pytest.fixture
def thermistor_vex_teds_file_path(teds_assets_directory: pathlib.Path) -> pathlib.Path:
    """Returns a TEDS file path."""
    return teds_assets_directory / "ThermistorVex.ted"<|MERGE_RESOLUTION|>--- conflicted
+++ resolved
@@ -8,11 +8,8 @@
 from concurrent.futures import ThreadPoolExecutor
 from contextlib import ExitStack
 from enum import Enum
-<<<<<<< HEAD
-from typing import Generator, List, Callable
-=======
-from typing import TYPE_CHECKING, Generator, List
->>>>>>> 023f5bc9
+from typing import TYPE_CHECKING, Generator, List, Callable
+
 
 import pytest
 
