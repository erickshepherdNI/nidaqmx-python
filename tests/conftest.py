--- conflicted
+++ resolved
@@ -182,7 +182,23 @@
 
 
 @pytest.fixture(scope="module")
-<<<<<<< HEAD
+def persisted_task(request):
+    """Gets the persisted task based on the task name."""
+    system = nidaqmx.system.System.local()
+    task_name = request.param
+
+    if task_name in system.tasks.task_names:
+        return system.tasks[task_name]
+
+    pytest.skip(
+        "Could not detect a persisted task that has the given name."
+        "Cannot proceed to run tests. Import the NI MAX configuration file located at "
+        "nidaqmx\\tests\\max_config\\nidaqmxMaxConfig.ini to create the required tasks."
+    )
+    return None
+
+
+@pytest.fixture(scope="module")
 def persisted_channel(request):
     """Gets the persisted channel based on the channel name."""
     system = nidaqmx.system.System.local()
@@ -195,20 +211,6 @@
         "Could not detect a global channel that has the given name."
         "Cannot proceed to run tests. Import the NI MAX configuration file located at "
         "nidaqmx\\tests\\max_config\\nidaqmxMaxConfig.ini to create the required channels."
-=======
-def persisted_task(request):
-    """Gets the persisted task based on the task name."""
-    system = nidaqmx.system.System.local()
-    task_name = request.param
-
-    if task_name in system.tasks.task_names:
-        return system.tasks[task_name]
-
-    pytest.skip(
-        "Could not detect a persisted task that has the given name."
-        "Cannot proceed to run tests. Import the NI MAX configuration file located at "
-        "nidaqmx\\tests\\max_config\\nidaqmxMaxConfig.ini to create the required tasks."
->>>>>>> df78d051
     )
     return None
 
