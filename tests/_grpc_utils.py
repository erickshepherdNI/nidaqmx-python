"""Helper functions to be used in nidaqmx tests."""

import pathlib
import re
import subprocess
import sys
import threading

import pytest


class GrpcServerProcess:
    """Maintains the processes involved in connecting to the gRPC device service."""

    def __init__(self, config_path = ""):
        """Creates a GrpcServerProcess instance."""
        server_exe = self._get_grpc_server_exe()
<<<<<<< HEAD
        self._proc = subprocess.Popen([(str(server_exe) + " " + config_path).strip()], stdout=subprocess.PIPE)
=======
        self._proc = subprocess.Popen([str(server_exe)], stdout=subprocess.PIPE)
        assert self._proc.stdout is not None
>>>>>>> 023f5bc9

        # Read/parse output until we find the port number or the process exits; discard the rest.
        try:
            self.server_port = None
            while self.server_port is None and self._proc.poll() is None:
                line = self._proc.stdout.readline()
                match = re.search(rb"Server listening on port (\d+)", line)
                if match:
                    self.server_port = int(match.group(1))

            if self._proc.poll() is not None:
                raise RuntimeError(f"Server exited with return code {self._proc.returncode}")

            self._stdout_thread = threading.Thread(
                target=self._proc.communicate, args=(), daemon=True
            )
            self._stdout_thread.start()
        except Exception:
            self._proc.kill()
            # Use communicate() to close the stdout pipe and wait for the server process to exit.
            _, _ = self._proc.communicate()
            raise

    def __enter__(self):
        """Returns the GrpcServerProcess instance."""
        return self

    def __exit__(self, exc_type, exc_val, exc_tb):
        """Closes the GrpcServerProcess instance."""
        self._proc.kill()
        self._stdout_thread.join()

    def _get_grpc_server_exe(self):
        if sys.platform == "win32":
            import winreg

            try:
                reg = winreg.ConnectRegistry(None, winreg.HKEY_LOCAL_MACHINE)
                read64key = winreg.KEY_READ | winreg.KEY_WOW64_64KEY
                with winreg.OpenKey(
                    reg, r"SOFTWARE\National Instruments\Common\Installer", access=read64key
                ) as key:
                    shared_dir, _ = winreg.QueryValueEx(key, "NISHAREDDIR64")
            except OSError:
                pytest.skip("NI gRPC Device Server not installed")
            server_exe = (
                pathlib.Path(shared_dir) / "NI gRPC Device Server" / "ni_grpc_device_server.exe"
            )
            if not server_exe.exists():
                pytest.skip("NI gRPC Device Server not installed")
            return server_exe
        else:
            pytest.skip("Only supported on Windows")<|MERGE_RESOLUTION|>--- conflicted
+++ resolved
@@ -15,12 +15,8 @@
     def __init__(self, config_path = ""):
         """Creates a GrpcServerProcess instance."""
         server_exe = self._get_grpc_server_exe()
-<<<<<<< HEAD
         self._proc = subprocess.Popen([(str(server_exe) + " " + config_path).strip()], stdout=subprocess.PIPE)
-=======
-        self._proc = subprocess.Popen([str(server_exe)], stdout=subprocess.PIPE)
         assert self._proc.stdout is not None
->>>>>>> 023f5bc9
 
         # Read/parse output until we find the port number or the process exits; discard the rest.
         try:
