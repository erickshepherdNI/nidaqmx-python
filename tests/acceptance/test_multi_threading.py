--- conflicted
+++ resolved
@@ -201,13 +201,9 @@
         assert all(status == 0 for status in done_statuses)
 
 
-<<<<<<< HEAD
-@pytest.mark.grpc_xfail(reason="Requires NI gRPC Device Server version 2.2 or later")
-=======
 @pytest.mark.grpc_xfail(
     reason="Requires NI gRPC Device Server version 2.2 or later", raises=RpcError
 )
->>>>>>> ecf11cbd
 def test___shared_interpreter___unregister_events_during_other_acquisitions_with_events___callbacks_invoked(
     init_kwargs,
     multi_threading_test_devices: Sequence[Device],
