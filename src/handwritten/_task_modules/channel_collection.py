--- conflicted
+++ resolved
@@ -17,12 +17,9 @@
     This class defines methods that implements a container object.
     """
     def __init__(self, task_handle, interpreter):
-<<<<<<< HEAD
-=======
         """
         Do not construct this object directly; instead, construct a nidaqmx.Task and use the appropriate property, such as task.ai_channels.
         """
->>>>>>> 90920886
         self._handle = task_handle
         self._interpreter = interpreter
 
