--- conflicted
+++ resolved
@@ -119,12 +119,11 @@
         return self._stream_response
 
     @property
-<<<<<<< HEAD
     def python_codegen_method(self):
         """str: The python codegen method of the function."""
         return self._python_codegen_method
-=======
+
+    @property
     def is_python_codegen_method(self):
         """bool: Defines if the function is a python codegen function."""
-        return self._is_python_codegen_method
->>>>>>> 0749e4c6
+        return self._is_python_codegen_method