"""This contains the helper methods used in interpreter generation."""
import re
from copy import deepcopy

from codegen.functions.function import Function
from codegen.utilities.helpers import camel_to_snake_case

# This custom regex list doesn't split the string before the number.
INTERPRETER_CAMEL_TO_SNAKE_CASE_REGEXES = [
    re.compile("([^_\n])([A-Z][a-z]+)"),
    re.compile("([a-z])([A-Z])"),
    re.compile("([0-9])([^_0-9])"),
]

INTERPRETER_IGNORED_FUNCTIONS = [
    "GetExtendedErrorInfo",
    "GetArmStartTrigTimestampVal",
    "GetFirstSampTimestampVal",
    "GetRefTrigTimestampVal",
    "GetStartTrigTimestampVal",
    "GetTimingAttributeExTimestamp",
    "GetTimingAttributeTimestamp",
    "GetTrigAttributeTimestamp",
    "SetTimingAttributeExTimestamp",
    "SetTimingAttributeTimestamp",
    "SetTrigAttributeTimestamp",
    "GetArmStartTrigTrigWhen",
    "GetFirstSampClkWhen",
    "GetStartTrigTrigWhen",
    "GetSyncPulseTimeWhen",
    "SetArmStartTrigTrigWhen",
    "SetFirstSampClkWhen",
    "SetStartTrigTrigWhen",
    "SetSyncPulseTimeWhen",
]


def get_interpreter_functions(metadata):
    """Converts the scrapigen metadata into a list of functions."""
    all_functions = deepcopy(metadata["functions"])
    functions_metadata = []
    for function_name, function_data in all_functions.items():
        if function_name in INTERPRETER_IGNORED_FUNCTIONS:
            continue
        function_data["c_function_name"] = function_name
        function_name = camel_to_snake_case(function_name, INTERPRETER_CAMEL_TO_SNAKE_CASE_REGEXES)
        function_name = function_name.replace("_u_int", "_uint")
        skippable_params = get_skippable_params_for_interpreter_func(function_data)
        function_data["parameters"] = (
            p for p in function_data["parameters"] if p["name"] not in skippable_params
        )
        functions_metadata.append(
            Function(
                function_name,
                function_data,
            )
        )

    return sorted(functions_metadata, key=lambda x: x._function_name)


def generate_interpreter_function_call_args(function_metadata):
    """Gets function call arguments."""
    function_call_args = []
<<<<<<< HEAD
    size_value = None
    size_param_index = None
    for param in function_metadata.base_parameters:
=======
    size_value = []
    size_param_index = None
    for param in function_metadata.interpreter_parameters:
        ## Deleting repeated size parameters
        if param.has_explicit_buffer_size:
            if size_value == param.size.value:
                del function_call_args[size_param_index]

>>>>>>> bb62871d
        if param.direction == "in":
            function_call_args.append(param.parameter_name)
            if param.has_explicit_buffer_size:
                function_call_args.append(f"len({param.parameter_name})")
                size_value = param.size.value
                size_param_index = len(function_call_args) - 1
        else:
            if param.has_explicit_buffer_size:
<<<<<<< HEAD
                if (
                    is_custom_read_write_function(function_metadata)
                    and param.size.mechanism == "passed-in"
                ):
                    # Removing previously added size parameter with the same size value.
                    if size_value == param.size.value:
                        del function_call_args[size_param_index]
                    function_call_args.append(param.parameter_name)
                    function_call_args.append(f"{param.parameter_name}.size")
                    size_value = param.size.value
                    size_param_index = len(function_call_args) - 1
                elif param.size.mechanism == "ivi-dance":
                    function_call_args.append(param.parameter_name)
=======
                function_call_args.append(param.parameter_name)
                if param.size.mechanism == "ivi-dance":
>>>>>>> bb62871d
                    function_call_args.append("temp_size")
            else:
                function_call_args.append(f"ctypes.byref({param.parameter_name})")

    # C function call for reserved parameter for read/write function is passed as None.
    if function_metadata.python_codegen_method == "CustomCode_Read_Write":
        function_call_args.append("None")

    return function_call_args


def get_interpreter_parameter_signature(is_python_factory, params):
    """Gets parameter signature for function defintion."""
    params_with_defaults = []
    if not is_python_factory:
        params_with_defaults.append("self")
    for param in params:
        if param.type:
            params_with_defaults.append(param.parameter_name)

    return ", ".join(params_with_defaults)


def get_instantiation_lines_for_output(func):
    """Gets the lines of code for instantiation of output values."""
    instantiation_lines = []
    if func.is_init_method:
        instantiation_lines.append(f"task = lib_importer.task_handle(0)")
    for param in func.output_parameters:
        if param.has_explicit_buffer_size:
            if is_custom_read_write_function(func) and param.size.mechanism == "passed-in":
                continue
            if (
                param.size.mechanism == "passed-in" or param.size.mechanism == "passed-in-by-ptr"
            ) and param.is_list:
                instantiation_lines.append(
                    f"{param.parameter_name} = numpy.zeros({param.size.value}, dtype={param.ctypes_data_type})"
                )
            elif param.size.mechanism == "custom-code":
                instantiation_lines.append(f"size = {param.size.value}")
                instantiation_lines.append(
                    f"{param.parameter_name} = numpy.zeros(size, dtype={param.ctypes_data_type})"
                )
        else:
            instantiation_lines.append(f"{param.parameter_name} = {param.ctypes_data_type}()")
    return instantiation_lines


def get_interpreter_params(func):
    """Gets interpreter parameters for the function."""
<<<<<<< HEAD
    interpreter_parameters = []
    for param in func.base_parameters:
        if param.direction == "in":
            interpreter_parameters.append(param)
        elif is_custom_read_write_function(func) and param.has_explicit_buffer_size:
            if param.size.mechanism == "passed-in":
                interpreter_parameters.append(param)
    return interpreter_parameters
=======
    return (p for p in func.interpreter_parameters if p.direction == "in")
>>>>>>> bb62871d


def get_skippable_params_for_interpreter_func(func):
    """Gets parameter names that needs to be skipped for the function."""
    skippable_params = []
    ignored_mechanisms = ["ivi-dance"]
    if func.get("python_codegen_method") == "CustomCode_Read_Write":
        ignored_mechanisms.append("passed-in")
    for param in func["parameters"]:
        size = param.get("size", {})
        if size.get("mechanism") in ignored_mechanisms:
            skippable_params.append(size.get("value"))
        if is_skippable_param(param):
            skippable_params.append(param["name"])
    return skippable_params


def is_skippable_param(param: dict) -> bool:
    """Checks whether the parameter can be skipped or not while generating interpreter."""
    ignored_params = ["size", "reserved"]
    if (not param.get("include_in_proto", True) and (param["name"] in ignored_params)) or param.get(
        "proto_only"
    ):
        return True
    return False


def get_output_param_with_ivi_dance_mechanism(output_parameters):
    """Gets the output parameters with explicit buffer size."""
    explicit_output_params = [p for p in output_parameters if p.has_explicit_buffer_size]
    params_with_ivi_dance_mechanism = [
        p for p in explicit_output_params if p.size.mechanism == "ivi-dance"
    ]
    if len(params_with_ivi_dance_mechanism) > 1:
        raise NotImplementedError(
            "There is more than one output parameter with an explicit "
            "buffer size that follows ivi dance mechanism."
            "This cannot be handled by this template because it "
            'calls the C function once with "buffer_size = 0" to get the '
            "buffer size from the returned integer, which is normally an "
            "error code.\n\n"
            "Output parameters with explicit buffer sizes: {}".format(
                params_with_ivi_dance_mechanism
            )
        )

    if len(params_with_ivi_dance_mechanism) == 1:
        return params_with_ivi_dance_mechanism[0]
    return None


def has_parameter_with_ivi_dance_size_mechanism(func):
    """Returns true if the function has a parameter with ivi dance size mechanism."""
    parameter_with_size_buffer = get_output_param_with_ivi_dance_mechanism(func.output_parameters)
    return parameter_with_size_buffer is not None


def is_custom_read_write_function(func):
    """Returns True if the function is a read or write function."""
    return func.python_codegen_method == "CustomCode_Read_Write"


def get_output_params(func):
    """Gets input parameters for the function."""
    return (p for p in func.base_parameters if p.direction == "out")


def get_return_values(func):
    """Gets the values to add to return statement of the function."""
    return_values = []
    for param in func.output_parameters:
        if param.ctypes_data_type == "ctypes.c_char_p":
            return_values.append(f"{param.parameter_name}.value.decode('ascii')")
        elif param.is_list:
            return_values.append(f"{param.parameter_name}.tolist()")
        elif param.type == "TaskHandle":
            return_values.append(param.parameter_name)
        else:
            return_values.append(f"{param.parameter_name}.value")
    return return_values


def get_c_function_call_template(func):
    """Gets the template to use for generating the logic of calling the c functions."""
    if func.stream_response:
        return "/event_function_call.py.mako"
    elif has_parameter_with_ivi_dance_size_mechanism(func):
        return "/double_c_function_call.py.mako"
    return "/default_c_function_call.py.mako"


def get_callback_param_data_types(params):
    """Gets the data types for call back function parameters."""
    return [p["ctypes_data_type"] for p in params]


def get_samps_per_chan_read_or_write_param(func_params):
    """Gets samps per read/ samps per write parameter."""
    for param in func_params:
        if param.parameter_name == "samps_per_chan_read":
            return f"samps_per_chan_read={param.parameter_name}"

        if param.parameter_name in ("samps_per_chan_written", "num_samps_per_chan_written"):
            return f"samps_per_chan_written={param.parameter_name}"
    return None<|MERGE_RESOLUTION|>--- conflicted
+++ resolved
@@ -62,11 +62,6 @@
 def generate_interpreter_function_call_args(function_metadata):
     """Gets function call arguments."""
     function_call_args = []
-<<<<<<< HEAD
-    size_value = None
-    size_param_index = None
-    for param in function_metadata.base_parameters:
-=======
     size_value = []
     size_param_index = None
     for param in function_metadata.interpreter_parameters:
@@ -75,7 +70,6 @@
             if size_value == param.size.value:
                 del function_call_args[size_param_index]
 
->>>>>>> bb62871d
         if param.direction == "in":
             function_call_args.append(param.parameter_name)
             if param.has_explicit_buffer_size:
@@ -84,24 +78,8 @@
                 size_param_index = len(function_call_args) - 1
         else:
             if param.has_explicit_buffer_size:
-<<<<<<< HEAD
-                if (
-                    is_custom_read_write_function(function_metadata)
-                    and param.size.mechanism == "passed-in"
-                ):
-                    # Removing previously added size parameter with the same size value.
-                    if size_value == param.size.value:
-                        del function_call_args[size_param_index]
-                    function_call_args.append(param.parameter_name)
-                    function_call_args.append(f"{param.parameter_name}.size")
-                    size_value = param.size.value
-                    size_param_index = len(function_call_args) - 1
-                elif param.size.mechanism == "ivi-dance":
-                    function_call_args.append(param.parameter_name)
-=======
                 function_call_args.append(param.parameter_name)
                 if param.size.mechanism == "ivi-dance":
->>>>>>> bb62871d
                     function_call_args.append("temp_size")
             else:
                 function_call_args.append(f"ctypes.byref({param.parameter_name})")
@@ -152,18 +130,7 @@
 
 def get_interpreter_params(func):
     """Gets interpreter parameters for the function."""
-<<<<<<< HEAD
-    interpreter_parameters = []
-    for param in func.base_parameters:
-        if param.direction == "in":
-            interpreter_parameters.append(param)
-        elif is_custom_read_write_function(func) and param.has_explicit_buffer_size:
-            if param.size.mechanism == "passed-in":
-                interpreter_parameters.append(param)
-    return interpreter_parameters
-=======
     return (p for p in func.interpreter_parameters if p.direction == "in")
->>>>>>> bb62871d
 
 
 def get_skippable_params_for_interpreter_func(func):
