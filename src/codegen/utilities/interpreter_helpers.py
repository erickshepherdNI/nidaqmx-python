--- conflicted
+++ resolved
@@ -124,14 +124,6 @@
     return False
 
 
-<<<<<<< HEAD
-def is_python_codegen_method(func: dict) -> bool:
-    """Returns True if the method is a python codegen method."""
-    if "python_codegen_method" in func:
-        return func["python_codegen_method"] != "no"
-    return True
-
-
 def get_output_param_with_ivi_dance_mechanism(output_parameters):
     """Gets the output parameters with explicit buffer size."""
     explicit_output_params = [p for p in output_parameters if p.has_explicit_buffer_size]
@@ -162,8 +154,6 @@
     return parameter_with_size_buffer is not None
 
 
-=======
->>>>>>> 90920886
 def get_output_params(func):
     """Gets input parameters for the function."""
     return (p for p in func.base_parameters if p.direction == "out")
