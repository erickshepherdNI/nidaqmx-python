"""This contains the helper methods used in interpreter generation."""
import re
from copy import deepcopy

from codegen.functions.function import Function
from codegen.utilities.function_helpers import to_param_argtype
from codegen.utilities.helpers import AttributeFunctionType, camel_to_snake_case

# This custom regex list doesn't split the string before the number.
INTERPRETER_CAMEL_TO_SNAKE_CASE_REGEXES = [
    re.compile("([^_\n])([A-Z][a-z]+)"),
    re.compile("([a-z])([A-Z])"),
    re.compile("([0-9])([^_0-9])"),
]

INTERPRETER_IGNORED_FUNCTIONS = [
    "GetExtendedErrorInfo",
    "GetArmStartTrigTimestampVal",
    "GetFirstSampTimestampVal",
    "GetRefTrigTimestampVal",
    "GetStartTrigTimestampVal",
    "GetTimingAttributeExTimestamp",
    "GetTimingAttributeTimestamp",
    "GetTrigAttributeTimestamp",
    "SetTimingAttributeExTimestamp",
    "SetTimingAttributeTimestamp",
    "SetTrigAttributeTimestamp",
    "GetArmStartTrigTrigWhen",
    "GetFirstSampClkWhen",
    "GetStartTrigTrigWhen",
    "GetSyncPulseTimeWhen",
    "SetArmStartTrigTrigWhen",
    "SetFirstSampClkWhen",
    "SetStartTrigTrigWhen",
    "SetSyncPulseTimeWhen",
]

LIBRARY_INTERPRETER_IGNORED_FUNCTIONS = [
    "read_power_binary_i16",
    "read_power_f64",
    "read_raw",
    "write_raw",
]

INCLUDE_SIZE_PARAMETER_IN_SIGNATURE_FUNCTIONS = [
    "get_analog_power_up_states_with_output_type",
]

MODIFIED_INTERPRETER_PARAMS = {
    "r_0": "r0",
    "r_1": "r1",
}


def get_interpreter_functions(metadata):
    """Converts the scrapigen metadata into a list of functions."""
    all_functions = deepcopy(metadata["functions"])
    functions_metadata = []
    for function_name, function_data in all_functions.items():
        if function_name in INTERPRETER_IGNORED_FUNCTIONS:
            continue
        function_data["c_function_name"] = function_name
        function_name = camel_to_snake_case(function_name, INTERPRETER_CAMEL_TO_SNAKE_CASE_REGEXES)
        function_name = function_name.replace("_u_int", "_uint")
        functions_metadata.append(
            Function(
                function_name,
                function_data,
            )
        )
    return sorted(functions_metadata, key=lambda x: x._function_name)


def generate_interpreter_function_call_args(function_metadata):
    """Gets function call arguments."""
    function_call_args = []
    size_values = {}
    interpreter_parameters = get_interpreter_parameters(function_metadata)
    for param in interpreter_parameters:
        if param.has_explicit_buffer_size:
            if param.direction == "in":
                size_values[param.size.value] = f"len({param.parameter_name})"
            elif param.direction == "out":
                if param.size.mechanism == "ivi-dance":
                    size_values[param.size.value] = "temp_size"
                elif (
                    is_custom_read_write_function(function_metadata)
                    and param.has_explicit_buffer_size
                ):
                    if param.size.mechanism == "passed-in":
                        size_values[param.size.value] = f"{param.parameter_name}.size"

    for param in interpreter_parameters:
        if param.parameter_name in size_values:
            function_call_args.append(size_values[param.parameter_name])
        elif param.parameter_name == "reserved":
            function_call_args.append("None")
        elif function_metadata.stream_response and param.parameter_name == "callback_function":
            function_call_args.append("callback_method_ptr")
        elif param.direction == "out" or (
            param.is_pointer and param.parameter_name != "callback_data"
        ):
            if param.has_explicit_buffer_size:
                if (
                    is_numpy_array_datatype(param)
                    and function_metadata.attribute_function_type == AttributeFunctionType.GET
                ):
                    function_call_args.append(
                        f"{param.parameter_name}.ctypes.data_as(ctypes.c_void_p)"
                    )
                else:
                    function_call_args.append(param.parameter_name)
            else:
                function_call_args.append(f"ctypes.byref({param.parameter_name})")
        elif param.direction == "in":
            if (
                param.parameter_name == "value"
                and function_metadata.attribute_function_type == AttributeFunctionType.SET
            ):
                function_call_args.append(type_cast_attribute_set_function_parameter(param))
            else:
                function_call_args.append(param.parameter_name)

    return function_call_args


def get_argument_types(functions_metadata):
    """Gets the 'type' of parameters."""
    argtypes = []
    interpreter_parameters = get_interpreter_parameters(functions_metadata)
    size_params = _get_size_params(interpreter_parameters)
    for param in interpreter_parameters:
        # Skipping the c arguments of these parameters in attribute functions
        # to remove the variadic arguments.
        if (
            param.parameter_name in ("value", "size")
            and functions_metadata.attribute_function_type != AttributeFunctionType.NONE
        ):
            continue
        if _is_handle_parameter(functions_metadata, param):
            if functions_metadata.handle_parameter.ctypes_data_type != "ctypes.c_char_p":
                if param.direction == "in":
                    argtypes.append(functions_metadata.handle_parameter.ctypes_data_type)
                else:
                    argtypes.append(
                        f"ctypes.POINTER({functions_metadata.handle_parameter.ctypes_data_type})"
                    )
            else:
                argtypes.append("ctypes_byte_str")
        elif param.parameter_name in size_params:
            if param.direction == "out" or param.is_pointer:
                argtypes.append("ctypes.POINTER(ctypes.c_uint)")
            else:
                argtypes.append("ctypes.c_uint")
        else:
            if param.is_pointer:
                argtypes.append(f"ctypes.POINTER({to_param_argtype(param)})")
            else:
                argtypes.append(to_param_argtype(param))
    return argtypes


def get_interpreter_parameter_signature(is_python_factory, params):
    """Gets parameter signature for function definition."""
    params_with_defaults = []
    if not is_python_factory:
        params_with_defaults.append("self")
    for param in params:
        if param.type:
            params_with_defaults.append(param.parameter_name)

    return ", ".join(params_with_defaults)


def get_instantiation_lines_for_output(func):
    """Gets the lines of code for instantiation of output values."""
    instantiation_lines = []
    if func.is_init_method:
        instantiation_lines.append(f"task = lib_importer.task_handle(0)")
    for param in get_interpreter_output_params(func):
        if param.parameter_name == "task":
            continue
        elif param.repeating_argument:
            instantiation_lines.append(f"{param.parameter_name} = []")
        elif param.has_explicit_buffer_size:
            if is_custom_read_write_function(func) and param.size.mechanism == "passed-in":
                continue
            if (
                param.size.mechanism == "passed-in" or param.size.mechanism == "passed-in-by-ptr"
            ) and param.is_list:
                instantiation_lines.append(
                    f"{param.parameter_name} = numpy.zeros({param.size.value}, dtype={param.ctypes_data_type})"
                )
            elif param.size.mechanism == "custom-code":
                instantiation_lines.append(f"size = {param.size.value}")
                instantiation_lines.append(
                    f"{param.parameter_name} = numpy.zeros(size, dtype={param.ctypes_data_type})"
                )
        else:
            instantiation_lines.append(f"{param.parameter_name} = {param.ctypes_data_type}()")
    return instantiation_lines


def get_instantiation_lines_for_varargs(func):
    """Gets instantiation lines for functions with variable arguments."""
    instantiation_lines = []
    if any(get_varargs_parameters(func)):
        for param in func.output_parameters:
            instantiation_lines.append(
                f"{param.parameter_name}_element = {param.ctypes_data_type}()"
            )
            instantiation_lines.append(
                f"{param.parameter_name}.append({param.parameter_name}_element)"
            )
    return instantiation_lines


def get_argument_definition_lines_for_varargs(varargs_params):
    """Gets the lines for defining the variable arguments for a function."""
    argument_definition_lines = []
    for param in varargs_params:
        argtype = to_param_argtype(param)
        if param.direction == "in":
            argument_definition_lines.append(f"args.append({param.parameter_name}[index])")
        else:
            argument_definition_lines.append(
                f"args.append(ctypes.byref({param.parameter_name}_element))"
            )
        argument_definition_lines.append(f"argtypes.append({argtype})")
        argument_definition_lines.append("")
    return argument_definition_lines


def get_varargs_parameters(func):
    """Gets variable arguments of a function."""
    return [p for p in func.parameters if p.repeating_argument]


def get_params_for_function_signature(func, is_grpc_interpreter=False):
    """Gets interpreter parameters for the function signature."""
    interpreter_parameters = []
    function_parameters = get_interpreter_parameters(func, is_grpc_interpreter)
    size_params = _get_size_params(function_parameters)
    for param in function_parameters:
        if (
            param.parameter_name in size_params or param.parameter_name == "reserved"
        ) and func.function_name not in INCLUDE_SIZE_PARAMETER_IN_SIGNATURE_FUNCTIONS:
            continue
        if param.direction == "in":
            interpreter_parameters.append(param)
        elif is_custom_read_write_function(func) and param.has_explicit_buffer_size:
            if param.size.mechanism == "passed-in":
                interpreter_parameters.append(param)
    return interpreter_parameters


def get_grpc_interpreter_call_params(func, params):
    """Gets the interpreter parameters for grpc request."""
    compound_params = get_input_arguments_for_compound_params(func)
    is_read_function = is_custom_read_function(func)
    is_write_function = is_custom_write_function(func)
    grpc_params = []
    has_read_array_parameter = False
    for param in params:
        if not param.include_in_proto:
            continue
<<<<<<< HEAD
        if not param.include_in_proto:
            continue
=======
>>>>>>> 1ad84b0d
        if param.parameter_name not in compound_params:
            name = param.parameter_name
            if param.parameter_name in MODIFIED_INTERPRETER_PARAMS:
                name = MODIFIED_INTERPRETER_PARAMS.get(param.parameter_name)
            if is_read_function and "read_array" in name:
                if has_read_array_parameter:
                    continue
                grpc_params.append(
                    f"{camel_to_snake_case(param.size.value)}={param.parameter_name}.size"
                )
                has_read_array_parameter = True
            elif param.is_grpc_enum or (param.is_enum and not param.is_list):
                grpc_params.append(f"{name}_raw={param.parameter_name}")
            else:
                if is_write_function and is_write_bytes_param(param):
                    grpc_params.append(f"{name}=bytes({param.parameter_name})")
                else:
                    grpc_params.append(f"{name}={param.parameter_name}")
    if func.is_init_method:
        grpc_params.append("initialization_behavior=self._grpc_options.initialization_behavior")
    return ", ".join(grpc_params)


def get_output_param_with_ivi_dance_mechanism(func):
    """Gets the output parameters with explicit buffer size."""
    output_parameters = get_output_params(func)
    explicit_output_params = [p for p in output_parameters if p.has_explicit_buffer_size]
    params_with_ivi_dance_mechanism = [
        p for p in explicit_output_params if p.size.mechanism == "ivi-dance"
    ]
    if len(params_with_ivi_dance_mechanism) > 1:
        raise NotImplementedError(
            "There is more than one output parameter with an explicit "
            "buffer size that follows ivi dance mechanism."
            "This cannot be handled by this template because it "
            'calls the C function once with "buffer_size = 0" to get the '
            "buffer size from the returned integer, which is normally an "
            "error code.\n\n"
            "Output parameters with explicit buffer sizes: {}".format(
                params_with_ivi_dance_mechanism
            )
        )

    if len(params_with_ivi_dance_mechanism) == 1:
        return params_with_ivi_dance_mechanism[0]
    return None


def has_parameter_with_ivi_dance_size_mechanism(func):
    """Returns true if the function has a parameter with ivi dance size mechanism."""
    parameter_with_size_buffer = get_output_param_with_ivi_dance_mechanism(func)
    return parameter_with_size_buffer is not None


def is_custom_read_write_function(func):
    """Returns True if the function is a read or write function."""
    return func.python_codegen_method in ("CustomCode_Read", "CustomCode_Write")


def is_custom_read_function(func):
    """Returns True if the function is a read function."""
    return func.python_codegen_method == "CustomCode_Read"


def is_custom_write_function(func):
    """Returns True if the function is a write function."""
    return func.python_codegen_method == "CustomCode_Write"


def get_interpreter_output_params(func):
    """Gets the output parameters for the functions in interpreter."""
    return [p for p in get_interpreter_parameters(func) if p.direction == "out"]


def get_output_params(func):
    """Gets output parameters for the function."""
    return [p for p in func.base_parameters if p.direction == "out"]


def get_return_values(func):
    """Gets the values to add to return statement of the function."""
    return_values = []
    for param in get_interpreter_output_params(func):
        is_read_write_function = is_custom_read_write_function(func)
        if param.repeating_argument:
            return_values.append(
                f"[{param.parameter_name}_element.value for {param.parameter_name}_element in {param.parameter_name}]"
            )
        elif param.ctypes_data_type == "ctypes.c_char_p":
            return_values.append(f"{param.parameter_name}.value.decode('ascii')")
        elif param.is_list:
            if is_read_write_function:
                return_values.append(param.parameter_name)
            else:
                return_values.append(f"{param.parameter_name}.tolist()")
        elif param.type == "TaskHandle":
            return_values.append(param.parameter_name)
        else:
            return_values.append(f"{param.parameter_name}.value")
    if func.is_init_method:
        return_values.append("new_session_initialized")
    return return_values


def get_c_function_call_template(func):
    """Gets the template to use for generating the logic of calling the c functions."""
    if func.stream_response:
        return "/event_function_call.py.mako"
    elif any(get_varargs_parameters(func)):
        return "/exec_cdecl_c_function_call.py.mako"
    elif has_parameter_with_ivi_dance_size_mechanism(func):
        return "/double_c_function_call.py.mako"
    return "/default_c_function_call.py.mako"


def get_grpc_function_call_template(func):
    """Gets the template to use for generating the logic of calling the grpc functions."""
    if func.stream_response:
        return "/event_function_call.py.mako"
    else:
        return "/default_grpc_function_call.py.mako"


def get_callback_function_call_args(func_params):
    """Gets the parameters used in the callback function call."""
    callback_func_param = next(p for p in func_params if p.parameter_name == "callback_function")
    callback_func_args = []
    for param in callback_func_param.callback_params:
        name = camel_to_snake_case(param["name"])
        if name == "task":
            callback_func_args.append(f"{name}")
        elif "enum" in param:
            callback_func_args.append(f"response.{name}_raw")
        else:
            callback_func_args.append(f"response.{name}")

    callback_func_args.append("callback_data")
    return callback_func_args


def get_callback_param_data_types(func_params):
    """Gets the data types for call back function parameters."""
    callback_func_param = next(p for p in func_params if p.parameter_name == "callback_function")
    callback_data_param = next(p for p in func_params if p.parameter_name == "callback_data")
    # callback_param_types: [result_type, [**ctypes_data_type** of callback_params],
    # **ctypes_data_type** of callback_data_param]
    return (
        ["ctypes.c_int32"]
        + [p["ctypes_data_type"] for p in callback_func_param.callback_params]
        + [callback_data_param.ctypes_data_type]
    )


def get_compound_parameter(params):
    """Returns the compound parameter associated with the given function."""
    return next((x for x in params if x.is_compound_type), None)


def get_input_arguments_for_compound_params(func):
    """Returns a list of input parameter for creating the compound parameter."""
    compound_params = []
    if any(x for x in func.base_parameters if x.is_compound_type):
        for parameter in func.base_parameters:
            if parameter.direction == "in" and parameter.repeating_argument:
                compound_params.append(parameter.parameter_name)
    return compound_params


def create_compound_parameter_request(func):
    """Gets the input parameters for createing the compound type parameter."""
    parameters = []
    compound_parameter_type = ""
    for parameter in func.base_parameters:
        if parameter.direction == "in" and parameter.repeated_var_args:
            compound_parameter_type = parameter.grpc_type.replace("repeated ", "")
            break

    for parameter in get_input_arguments_for_compound_params(func):
        parameters.append(f"{parameter}={parameter}[index]")
    return f"grpc_types.{compound_parameter_type}(" + ", ".join(parameters) + ")"


def get_response_parameters(func):
    """Gets the list of parameters in grpc response."""
    output_parameters = get_output_params(func)
    is_read_method = check_if_parameters_contain_read_array(func.base_parameters)
    response_parameters = []
    output_parameters = get_output_params(func)
    for parameter in output_parameters:
        if not parameter.repeating_argument:
            name = parameter.parameter_name
            if parameter.parameter_name in MODIFIED_INTERPRETER_PARAMS:
                name = MODIFIED_INTERPRETER_PARAMS.get(parameter.parameter_name)
            if is_read_method and "read_array" in parameter.parameter_name:
                response_parameters.append(f"{name}")
            elif parameter.is_grpc_enum:
                response_parameters.append(f"response.{name}_raw")
            elif parameter.is_list:
                response_parameters.append(f"list(response.{name})")
            else:
                response_parameters.append(f"response.{name}")
    return ", ".join(response_parameters)


def get_samps_per_chan_read_or_write_param(func_params):
    """Gets samps per read/ samps per write parameter."""
    for param in func_params:
        if param.parameter_name == "samps_per_chan_read":
            return f"samps_per_chan_read={param.parameter_name}"

        if param.parameter_name in ("samps_per_chan_written", "num_samps_per_chan_written"):
            return f"samps_per_chan_written={param.parameter_name}"
    return None


def get_interpreter_parameters(func, is_grpc_interpreter=False):
    """Gets the parameters used in the interpreter functions."""
    size_params = _get_size_params(func.base_parameters)
    interpreter_parameters = []
    for parameter in func.base_parameters:
        # Repeated variable argument parameters are not used
        # as an interpreter parameter in nidaqmx-python
        if (
            (
                parameter.is_used_in_python_api
                and not parameter.is_proto_only
                and (not parameter.repeated_var_args or is_grpc_interpreter)
            )
            or parameter.parameter_name in size_params
            or _is_handle_parameter(func, parameter)
            or (is_grpc_interpreter and parameter.is_compound_type)
        ):
            interpreter_parameters.append(parameter)
    return interpreter_parameters


def _get_size_params(function_parameters):
    size_params = []
    for param in function_parameters:
        if param.has_explicit_buffer_size:
            if param.size.mechanism != "custom-code":
                size_params.append(param.size.value)
    return list(set(size_params))


def _is_handle_parameter(func, param):
    if func.handle_parameter is not None:
        parameter_name = "task_handle" if param.parameter_name == "task" else param.parameter_name
        return parameter_name == camel_to_snake_case(func.handle_parameter.cvi_name)
    return False


def check_if_parameters_contain_read_array(params):
    """Checks if the list of parameters contains read array parameter."""
    return any(x for x in params if "read_array" in x.parameter_name)


def get_read_array_parameters(func):
    """Gets the list of array parameters."""
    response = []
    for param in func.base_parameters:
        if param.direction == "out" and "read_array" in param.parameter_name:
            response.append(camel_to_snake_case(param.parameter_name))
    return response


def type_cast_attribute_set_function_parameter(param):
    """Type casting of attribute set parameter during c call."""
    if param.ctypes_data_type == "ctypes.c_char_p":
        return f"{param.parameter_name}.encode('ascii')"
    if is_numpy_array_datatype(param):
        return f"{param.parameter_name}.ctypes.data_as(ctypes.c_void_p)"
    return f"{param.ctypes_data_type}({param.parameter_name})"


def is_numpy_array_datatype(param):
    """Checks if datatype is a numpy array or not."""
    if param.ctypes_data_type and param.ctypes_data_type.startswith("numpy."):
        return True
    return False


def is_write_bytes_param(param):
    """Returns true if parameter writes bytes."""
    if param.is_list and param.ctypes_data_type in ("numpy.bool", "numpy.uint8"):
        return True
    # This is a special case for 'WriteRaw' function.
    # since its metadata is incorrect in daqmxAPISharp.json file.
    elif param.parameter_name == "write_array" and param.ctypes_data_type == "numpy.generic":
        return True
    else:
        return False


def get_numpy_array_params(func):
    """Returns a dictionary of numpy data type parameters."""
    numpy_params = {}
    for param in func.base_parameters:
        if is_numpy_array_datatype(param):
            if param.ctypes_data_type == "numpy.bool":
                numpy_params[param.parameter_name] = "bool"
            else:
                numpy_params[param.parameter_name] = param.ctypes_data_type

        # This is a special case for these functions.
        # since its metadata is incorrect in daqmxAPISharp.json file.
        if func.function_name == "read_power_f64" and "read_array" in param.parameter_name:
            numpy_params[param.parameter_name] = "numpy.float64"
        if func.function_name == "read_power_binary_i16" and "read_array" in param.parameter_name:
            numpy_params[param.parameter_name] = "numpy.int16"

    return numpy_params<|MERGE_RESOLUTION|>--- conflicted
+++ resolved
@@ -264,11 +264,6 @@
     for param in params:
         if not param.include_in_proto:
             continue
-<<<<<<< HEAD
-        if not param.include_in_proto:
-            continue
-=======
->>>>>>> 1ad84b0d
         if param.parameter_name not in compound_params:
             name = param.parameter_name
             if param.parameter_name in MODIFIED_INTERPRETER_PARAMS:
