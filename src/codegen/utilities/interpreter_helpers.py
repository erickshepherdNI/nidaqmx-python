--- conflicted
+++ resolved
@@ -225,15 +225,14 @@
     return parameter_with_size_buffer is not None
 
 
-<<<<<<< HEAD
 def is_custom_read_write_function(func):
     """Returns True if the function is a read or write function."""
     return func.python_codegen_method == "CustomCode_Read_Write"
-=======
+
+
 def get_interpreter_output_params(func):
     """Gets the output parameters for the functions in interpreter."""
     return [p for p in func.interpreter_parameters if p.direction == "out"]
->>>>>>> dc35a46a
 
 
 def get_output_params(func):
@@ -244,10 +243,9 @@
 def get_return_values(func):
     """Gets the values to add to return statement of the function."""
     return_values = []
-<<<<<<< HEAD
     is_read_write_function = is_custom_read_write_function(func)
 
-    for param in get_output_params(func):
+    for param in get_interpreter_output_params(func):
         if param.ctypes_data_type == "ctypes.c_char_p":
             return_values.append(f"{param.parameter_name}.value.decode('ascii')")
         elif param.is_list:
@@ -255,15 +253,7 @@
                 return_values.append(param.parameter_name)
             else:
                 return_values.append(f"{param.parameter_name}.tolist()")
-        elif param.type == "TaskHandle" or param.parameter_name == "new_session_initialized":
-=======
-    for param in get_interpreter_output_params(func):
-        if param.ctypes_data_type == "ctypes.c_char_p":
-            return_values.append(f"{param.parameter_name}.value.decode('ascii')")
-        elif param.is_list:
-            return_values.append(f"{param.parameter_name}.tolist()")
         elif param.type == "TaskHandle":
->>>>>>> dc35a46a
             return_values.append(param.parameter_name)
         else:
             return_values.append(f"{param.parameter_name}.value")
