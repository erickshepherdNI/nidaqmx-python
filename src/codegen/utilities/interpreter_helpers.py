--- conflicted
+++ resolved
@@ -199,7 +199,6 @@
     return parameter_with_size_buffer is not None
 
 
-<<<<<<< HEAD
 def get_output_parameters(func):
     """Gets the output parameters used by the methods in the interpreters."""
     return (
@@ -207,11 +206,6 @@
         for param in func.interpreter_parameters
         if param.direction == "out" and param.python_data_type is not None
     )
-=======
-def get_output_params(func) -> list:
-    """Gets ouput parameters for the function."""
-    return list(p for p in func.base_parameters if p.direction == "out")
->>>>>>> c6c819c1
 
 
 def get_return_values(func):
