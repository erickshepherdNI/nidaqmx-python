--- conflicted
+++ resolved
@@ -255,9 +255,9 @@
             param.parameter_name, param.ctypes_data_type
         )
     elif param.ctypes_data_type == "ctypes.c_char_p":
-<<<<<<< HEAD
-        return "{0} = ctypes.create_string_buffer(temp_size)".format(param.parameter_name)
+        return f"{param.parameter_name} = ctypes.create_string_buffer(temp_size)"
     
+
 def get_return_value_for_func(func):
     for output_parameter in func.base_parameters:
         if output_parameter.direction == "out" and FUNCTION_RETURN_TYPE_MAP_SET.get(output_parameter.type,None):
@@ -272,7 +272,4 @@
         size = param.get("size", dict())
         if size.get("mechanism", None) == "ivi-dance":
             return size["value"]
-            
-=======
-        return f"{param.parameter_name} = ctypes.create_string_buffer(temp_size)"
->>>>>>> 4240e1bc
+            