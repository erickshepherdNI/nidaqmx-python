"""This contains the helper methods used in functions generation."""
from copy import deepcopy

from codegen.functions.function import Function
from codegen.utilities.helpers import camel_to_snake_case

FUNCTION_NAME_CHANGE_SET = {
    "TEDSAIRTD": "TEDS_AI_RTD",
    "TEDSAI": "TEDS_AI",
    "AIRTD": "AI_RTD",
    "CIGPS": "CI_GPS",
}

EXCLUDED_FUNCTIONS = [
    "AddNetworkDevice",
    "DeleteNetworkDevice",
    "ReserveNetworkDevice",
    "UnreserveNetworkDevice",
    "AddCDAQSyncConnection",
    "AreConfiguredCDAQSyncPortsDisconnected",
    "AutoConfigureCDAQSyncConnections",
    "GetAnalogPowerUpStates",
    "GetAnalogPowerUpStatesWithOutputType",
    "GetAutoConfiguredCDAQSyncConnections",
    "GetDigitalLogicFamilyPowerUpState",
    "GetDigitalPowerUpStates",
    "GetDigitalPullUpPullDownStates",
    "GetDisconnectedCDAQSyncPorts",
    "RemoveCDAQSyncConnection",
    "SetAnalogPowerUpStates",
    "SetAnalogPowerUpStatesWithOutputType",
    "SetDigitalLogicFamilyPowerUpState",
    "SetDigitalPowerUpStates",
    "SetDigitalPullUpPullDownStates",
]


def get_functions(metadata, class_name=""):
    """Converts the scrapigen metadata into a list of functions."""
    all_functions = deepcopy(metadata["functions"])
    functions_metadata = []
    for function_name, function_data in all_functions.items():
<<<<<<< HEAD
        if "pythod_codegen_method" in function_data or function_name in EXCLUDED_FUNCTIONS:
=======
        if "python_codegen_method" in function_data or function_name in EXCLUDED_FUNCTIONS:
>>>>>>> 72d32e38
            continue
        if (
            "python_class_name" in all_functions[function_name]
            and all_functions[function_name]["python_class_name"] == class_name
        ) or class_name == "":
            function_data["c_function_name"] = function_name
            functions_metadata.append(Function(get_function_name(function_name), function_data))

    return sorted(functions_metadata, key=lambda x: x._function_name)


def get_function_name(function_name: str):
    """Performs naming substitutions and converts function name from camel to snake case."""
    if function_name.startswith("Create"):
        function_name = "add" + function_name[6:]

    for actual_names, alias_names in FUNCTION_NAME_CHANGE_SET.items():
        if actual_names in function_name:
            function_name = function_name.replace(actual_names, alias_names)

    return camel_to_snake_case(function_name)


def get_enums_used(functions):
    """Gets the list of enums used in the functions metadata."""
    used_enums = []
    for function_data in functions:
        for param in function_data._parameters:
            if param.is_enum:
                used_enums.append(param._python_data_type)
        used_enums = list(set(used_enums))

    return sorted(used_enums)


def order_function_parameters_by_optional(function_parameters):
    """Sorts optional parameters and non optional parameters for function defintion."""
    optional_params = []
    non_optional_params = []
    for param in function_parameters:
        if param._optional:
            optional_params.append(param)
        else:
            non_optional_params.append(param)

    return non_optional_params + optional_params


def get_parameter_signature(is_python_factory, sorted_params):
    """Gets parameter signature for function defintion."""
    params_with_defaults = []
    if not is_python_factory:
        params_with_defaults.append("self")
    for param in sorted_params:
        if param._optional:
            params_with_defaults.append(f"{param.parameter_name}={param.default}")
        else:
            params_with_defaults.append(param.parameter_name)

    return ", ".join(params_with_defaults)


def get_parameters_docstring_lines_length(input_param):
    """Gets First line and length of parameter docstring."""
    # The textwrap module leaves a minimum of 1 word on the first line. We need to
    # work around this if "param name" + "param data type docstring" is too long.

    # Script docstring on first line after param name and type if the following is True.
    initial_len = 17 + len(input_param.parameter_name) + len(input_param.python_type_annotation)

    # If length of whitespace + length of param name + length of data type docstring +
    # length of first word in docstring > docstring max line width.
    first_line = (
        True if (initial_len + len(input_param.description.split(" ", 1)[0])) <= 72 else False
    )

    return initial_len, first_line


def get_instantiation_lines(function_parameters):
    """Gets the instantiation lines of parameters docstrings."""
    instantiation_lines = []
    for param in function_parameters:
        if param.direction == "in":
            if param.is_list:
                if param.is_enum:
                    instantiation_lines.append(
                        "{0} = {1}([p.value for p in {0}])".format(
                            param.parameter_name, param.ctypes_data_type
                        )
                    )
                else:
                    instantiation_lines.append(
                        "{0} = {1}({0})".format(param.parameter_name, param.ctypes_data_type)
                    )
        else:
            if not param.has_explicit_buffer_size:
                instantiation_lines.append(f"{param.parameter_name} = {param.ctypes_data_type}()")
    return instantiation_lines


def get_arguments_type(functions_metadata):
    """Gets the 'type' of parameters."""
    argtypes = []
    if functions_metadata.handle_parameter is not None:
        if functions_metadata.handle_parameter.ctypes_data_type != "ctypes.c_char_p":
            argtypes.append(functions_metadata.handle_parameter.ctypes_data_type)
        else:
            argtypes.append("ctypes_byte_str")

    for param in functions_metadata.parameters:
        argtypes.append(to_param_argtype(param))

        if param.has_explicit_buffer_size:
            argtypes.append("ctypes.c_uint")
    return argtypes


def to_param_argtype(parameter):
    """Formats argument types."""
    if parameter.is_list:
        return f"wrapped_ndpointer(dtype={parameter.ctypes_data_type}, flags=('C','W'))"
    else:
        if parameter.direction == "in":
            # If is string input parameter, use separate custom
            # argtype to convert from unicode to bytes.
            if parameter.ctypes_data_type == "ctypes.c_char_p":
                return "ctypes_byte_str"
            else:
                return parameter.ctypes_data_type
        else:
            if parameter.ctypes_data_type == "ctypes.c_char_p":
                return parameter.ctypes_data_type
            else:
                return f"ctypes.POINTER({parameter.ctypes_data_type})"


def get_explicit_output_param(output_parameters):
    """Gets the explicit output parameters."""
    explicit_output_params = [p for p in output_parameters if p.has_explicit_buffer_size]
    if len(explicit_output_params) > 1:
        raise NotImplementedError(
            "There is more than one output parameter with an explicit "
            "buffer size. This cannot be handled by this template because it "
            'calls the C function once with "buffer_size = 0" to get the '
            "buffer size from the returned integer, which is normally an "
            "error code.\n\n"
            "Output parameters with explicit buffer sizes: {}".format(explicit_output_params)
        )
    if len(explicit_output_params) == 1:
        return explicit_output_params[0]
    return None


def generate_function_call_args(function_metadata):
    """Gets function call arguments."""
    function_call_args = []
    if function_metadata.handle_parameter is not None:
        function_call_args.append(function_metadata.handle_parameter.accessor)

    for param in function_metadata.parameters:
        if param.direction == "in":
            if param.is_enum and not param.is_list:
                function_call_args.append(f"{param.parameter_name}.value")
            else:
                function_call_args.append(param.parameter_name)
                if param.has_explicit_buffer_size:
                    function_call_args.append(f"len({param.parameter_name})")
        else:
            if param.has_explicit_buffer_size:
                function_call_args.append(param.parameter_name)
                function_call_args.append("temp_size")
            else:
                function_call_args.append(f"ctypes.byref({param.parameter_name})")

    if function_metadata.calling_convention == "Cdecl":
        function_call_args.append("None")

    return function_call_args


def instantiate_explicit_output_param(param):
    """Gets instantiate lines for output parameters."""
    if param.is_list:
        return "{} = numpy.zeros(temp_size, dtype={})".format(
            param.parameter_name, param.ctypes_data_type
        )
    elif param.ctypes_data_type == "ctypes.c_char_p":
        return f"{param.parameter_name} = ctypes.create_string_buffer(temp_size)"<|MERGE_RESOLUTION|>--- conflicted
+++ resolved
@@ -40,11 +40,7 @@
     all_functions = deepcopy(metadata["functions"])
     functions_metadata = []
     for function_name, function_data in all_functions.items():
-<<<<<<< HEAD
-        if "pythod_codegen_method" in function_data or function_name in EXCLUDED_FUNCTIONS:
-=======
         if "python_codegen_method" in function_data or function_name in EXCLUDED_FUNCTIONS:
->>>>>>> 72d32e38
             continue
         if (
             "python_class_name" in all_functions[function_name]
