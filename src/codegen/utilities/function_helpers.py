--- conflicted
+++ resolved
@@ -11,8 +11,6 @@
     "CIGPS": "CI_GPS",
 }
 
-<<<<<<< HEAD
-=======
 EXCLUDED_FUNCTIONS = [
     "AddNetworkDevice",
     "DeleteNetworkDevice",
@@ -36,7 +34,28 @@
     "SetDigitalPullUpPullDownStates",
 ]
 
->>>>>>> c6495741
+EXCLUDED_FUNCTIONS = [
+    "AddNetworkDevice",
+    "DeleteNetworkDevice",
+    "ReserveNetworkDevice",
+    "UnreserveNetworkDevice",
+    "AddCDAQSyncConnection",
+    "AreConfiguredCDAQSyncPortsDisconnected",
+    "AutoConfigureCDAQSyncConnections",
+    "GetAnalogPowerUpStates",
+    "GetAnalogPowerUpStatesWithOutputType",
+    "GetAutoConfiguredCDAQSyncConnections",
+    "GetDigitalLogicFamilyPowerUpState",
+    "GetDigitalPowerUpStates",
+    "GetDigitalPullUpPullDownStates",
+    "GetDisconnectedCDAQSyncPorts",
+    "RemoveCDAQSyncConnection",
+    "SetAnalogPowerUpStates",
+    "SetAnalogPowerUpStatesWithOutputType",
+    "SetDigitalLogicFamilyPowerUpState",
+    "SetDigitalPowerUpStates",
+    "SetDigitalPullUpPullDownStates",
+]
 
 def get_functions(metadata, class_name=""):
     """Converts the scrapigen metadata into a list of functions."""
