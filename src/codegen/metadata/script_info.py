--- conflicted
+++ resolved
@@ -68,13 +68,9 @@
             "relativeOutputPath": "scale.py", 
             "templateFile": "scale.py.mako",
         },
-<<<<<<< HEAD
-   ]
-=======
         {
             "relativeOutputPath": "_task_modules\\export_signals.py",
             "templateFile": "_task_modules\\export_signals.py.mako",
         },
-    ]
->>>>>>> ad7dc35d
+   ]
 }