--- conflicted
+++ resolved
@@ -41,11 +41,6 @@
             "templateFile": "_task_modules\\ai_channel_collection.py.mako",
         },
         {
-<<<<<<< HEAD
-            "relativeOutputPath": "scale.py", 
-            "templateFile": "scale.py.mako",
-        },
-=======
             "relativeOutputPath": "_task_modules\\ai_channel_collection.py",
             "templateFile": "_task_modules\\ai_channel_collection.py.mako",
         },
@@ -72,7 +67,10 @@
         {
             "relativeOutputPath": "_task_modules\\timing.py",
             "templateFile": "_task_modules\\timing.py.mako",
-        }
->>>>>>> 24e4ddef
+        },
+        {
+            "relativeOutputPath": "scale.py", 
+            "templateFile": "scale.py.mako",
+        },
     ]
 }