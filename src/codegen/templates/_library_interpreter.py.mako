--- conflicted
+++ resolved
@@ -1,10 +1,6 @@
 <%
     from codegen.utilities.function_helpers import order_function_parameters_by_optional
-<<<<<<< HEAD
     from codegen.utilities.interpreter_helpers import get_interpreter_functions,get_interpreter_parameter_signature,get_c_function_call_template, get_return_values, get_interpreter_params, get_instantiation_lines_for_output
-=======
-    from codegen.utilities.interpreter_helpers import get_interpreter_functions,get_interpreter_parameter_signature,get_c_function_call_template, get_return_values, get_interpreter_params
->>>>>>> f64f626a
     from codegen.utilities.text_wrappers import wrap, docstring_wrap
     functions = get_interpreter_functions(data)
 %>\
@@ -46,7 +42,6 @@
     def ${func.function_name}(${parameter_signature}):
     %endif
 \
-<<<<<<< HEAD
 ## Script instantiation for output parameters that will be passed by reference.
 <%
     instantiation_lines = get_instantiation_lines_for_output(func)
@@ -59,9 +54,7 @@
 
     %endif
 \
-=======
 %if func.is_python_codegen_method:
->>>>>>> f64f626a
 <%include file="${'/library_interpreter' + get_c_function_call_template(func)}" args="function=func" />
     %if len(list(return_values)) != 0:
         return ${', '.join(return_values)}
