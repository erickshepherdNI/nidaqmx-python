--- conflicted
+++ resolved
@@ -7,23 +7,17 @@
         cfunc = lib_importer.${'windll' if function.calling_convention == 'StdCall' else 'cdll'}.DAQmx${function.c_function_name}
 \
 ## Create argument ctypes types list.
-<<<<<<< HEAD
-=======
 %if function.calling_convention == 'StdCall':
->>>>>>> 47e2829c
         if cfunc.argtypes is None:
             with cfunc.arglock:
                 if cfunc.argtypes is None:
                     cfunc.argtypes = [
                         ${', '.join(get_arguments_type(function)) | wrap(24, 24)}]
-<<<<<<< HEAD
-=======
 %else:
         with cfunc.arglock:
             cfunc.argtypes = [
                 ${', '.join(get_arguments_type(function)) | wrap(16, 16)}]
 %endif
->>>>>>> 47e2829c
 <%
     function_call_args = generate_interpreter_function_call_args(function)
     samps_per_chan_param = get_samps_per_chan_read_or_write_param(function.base_parameters)
